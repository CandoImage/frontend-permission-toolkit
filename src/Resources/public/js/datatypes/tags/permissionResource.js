--- conflicted
+++ resolved
@@ -29,11 +29,7 @@
         var validValues = [];
 
         for (var i = 0; i < this.fieldConfig.options.length; i++) {
-<<<<<<< HEAD
             store.push([this.fieldConfig.options[i].value, t(this.fieldConfig.options[i].key)]);
-=======
-            store.push([this.fieldConfig.options[i].value, ts(this.fieldConfig.options[i].key)]);
->>>>>>> 089df593
             validValues.push(this.fieldConfig.options[i].value);
         }
 
@@ -43,11 +39,7 @@
             editable: false,
             fieldLabel: this.fieldConfig.title,
             store: store,
-<<<<<<< HEAD
-=======
             componentCls: this.getWrapperClassNames(),
->>>>>>> 089df593
-            itemCls: "object_field",
             width: this.fieldConfig.labelWidth + 200
         };
 
