<?php

/**
 * Pimcore
 *
 * This source file is available under two different licenses:
 * - GNU General Public License version 3 (GPLv3)
 * - Pimcore Commercial License (PCL)
 * Full copyright and license information is available in
 * LICENSE.md which is distributed with this source code.
 *
 *  @copyright  Copyright (c) Pimcore GmbH (http://www.pimcore.org)
 *  @license    http://www.pimcore.org/license     GPLv3 and PCL
 */

namespace FrontendPermissionToolkitBundle\CoreExtensions\Navigation;

use FrontendPermissionToolkitBundle\Service;
use Pimcore\Http\RequestHelper;
use Pimcore\Model\DataObject\Concrete;
use Pimcore\Model\Document;
use Symfony\Component\Security\Core\Authentication\Token\Storage\TokenStorageInterface;

class Builder extends \Pimcore\Navigation\Builder
{
    /**
     * @var Service
     */
    protected $service;

    /**
<<<<<<< HEAD
     * @var Concrete | null
=======
     * @var Concrete|null
>>>>>>> 2223e900
     */
    protected $currentUser;

    public function __construct(RequestHelper $requestHelper, string $pageClass = null)
    {
        parent::__construct($requestHelper, $pageClass);
    }

    /**
     * @param Service $service
     */
    public function setService(Service $service)
    {
        $this->service = $service;
    }

    /**
     * @param TokenStorageInterface $securityTokenStorage
     */
    public function setCurrentUser(TokenStorageInterface $securityTokenStorage)
    {
        if ($securityToken = $securityTokenStorage->getToken()) {
            $user = $securityToken->getUser();
            if ($user instanceof Concrete) {
                $this->currentUser = $user;
            }
        }
    }

    /**
     * @inheritdoc
     */
    protected function getChildren(Document $parentDocument): array
    {
        $children = $parentDocument->getChildren();

        $allowedChildren = [];

        foreach ($children as $child) {
            $permissionResource = $child->getProperty('permission_resource');

            if (empty($permissionResource) || $this->currentUser && $this->service->isAllowed($this->currentUser, $child->getProperty('permission_resource'))) {
                $allowedChildren[] = $child;
            }
        }

        return $allowedChildren;
    }
}<|MERGE_RESOLUTION|>--- conflicted
+++ resolved
@@ -29,11 +29,7 @@
     protected $service;
 
     /**
-<<<<<<< HEAD
-     * @var Concrete | null
-=======
      * @var Concrete|null
->>>>>>> 2223e900
      */
     protected $currentUser;
 
